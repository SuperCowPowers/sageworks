--- conflicted
+++ resolved
@@ -88,10 +88,7 @@
                 "Modified": self.datetime_string(info.get("LastModified", "-")),
                 "ContentType": str(info.get("ContentType", "-")),
                 "ServerSideEncryption": info.get("ServerSideEncryption", "-"),
-<<<<<<< HEAD
                 "Tags": str(info.get("tags", "-")),
-=======
->>>>>>> a9d4bc51
                 "_aws_url": self.aws_url(info, "S3"),  # Hidden Column
             }
             data_summary.append(summary)
